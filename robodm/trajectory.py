import asyncio
import logging
import os
import pickle
import sys
import time
import warnings
from concurrent.futures import ThreadPoolExecutor
from datetime import datetime, timedelta, timezone
# fractions.Fraction imported where needed
from typing import Any, Dict, List, Optional, Text, Tuple, Union, cast

import av
import h5py
import numpy as np

from robodm import FeatureType
from robodm.trajectory_base import TrajectoryInterface
from robodm.utils.flatten import _flatten_dict

# Backend abstraction
from robodm.backend.pyav_backend import PyAVBackend
from robodm.backend.base import ContainerBackend

logger = logging.getLogger(__name__)

logging.getLogger("libav").setLevel(logging.CRITICAL)

<<<<<<< HEAD
from robodm.backend.codec_config import CodecConfig
from robodm.utils.time_manager import TimeManager
from robodm.utils.resampler import FrequencyResampler
=======

def _flatten_dict(d, parent_key="", sep="_"):
    items = []
    for k, v in d.items():
        new_key = parent_key + sep + k if parent_key else k
        if isinstance(v, dict):
            items.extend(_flatten_dict(v, new_key, sep=sep).items())
        else:
            items.append((new_key, v))
    return dict(items)


class TimeManager:
    """
    Comprehensive time management system for robodm trajectories.

    Handles:
    - Multiple time units (nanoseconds, microseconds, milliseconds, seconds)
    - Base datetime reference points
    - Monotonic timestamp enforcement
    - Unit conversions
    - Per-timestep timing from base datetime
    """

    # Time unit conversion factors to nanoseconds
    TIME_UNITS = {
        "ns": 1,
        "nanoseconds": 1,
        "μs": 1_000,
        "us": 1_000,
        "microseconds": 1_000,
        "ms": 1_000_000,
        "milliseconds": 1_000_000,
        "s": 1_000_000_000,
        "seconds": 1_000_000_000,
    }

    # Trajectory time base (for robodm compatibility)
    TRAJECTORY_TIME_BASE = Fraction(1, 1000)  # milliseconds

    def __init__(
        self,
        base_datetime: Optional[datetime] = None,
        time_unit: str = "ms",
        enforce_monotonic: bool = True,
    ):
        """
        Initialize TimeManager.

        Parameters:
        -----------
        base_datetime : datetime, optional
            Reference datetime for relative timestamps. If None, uses current time.
        time_unit : str
            Default time unit for timestamp inputs ('ns', 'μs', 'ms', 's')
        enforce_monotonic : bool
            Whether to enforce monotonically increasing timestamps
        """
        self.base_datetime = base_datetime or datetime.now(timezone.utc)
        self.time_unit = time_unit
        self.enforce_monotonic = enforce_monotonic

        # Internal state
        self._last_timestamp_ns = 0
        self._start_time = time.time()

        # Validate time unit
        if time_unit not in self.TIME_UNITS:
            raise ValueError(f"Unsupported time unit: {time_unit}. "
                             f"Supported: {list(self.TIME_UNITS.keys())}")

    def reset(self, base_datetime: Optional[datetime] = None):
        """Reset the time manager with new base datetime."""
        if base_datetime:
            self.base_datetime = base_datetime
        self._last_timestamp_ns = 0
        self._start_time = time.time()

    def current_timestamp(self, unit: Optional[str] = None) -> int:
        """
        Get current timestamp relative to start time.

        Parameters:
        -----------
        unit : str, optional
            Time unit for returned timestamp. If None, uses default unit.

        Returns:
        --------
        int : Current timestamp in specified unit
        """
        unit = unit or self.time_unit
        current_time_ns = int((time.time() - self._start_time) * 1_000_000_000)
        return self.convert_from_nanoseconds(current_time_ns, unit)

    def datetime_to_timestamp(self,
                              dt: datetime,
                              unit: Optional[str] = None) -> int:
        """
        Convert datetime to timestamp relative to base_datetime.

        Parameters:
        -----------
        dt : datetime
            Datetime to convert
        unit : str, optional
            Target time unit. If None, uses default unit.

        Returns:
        --------
        int : Timestamp in specified unit
        """
        unit = unit or self.time_unit
        if dt.tzinfo is None:
            dt = dt.replace(tzinfo=timezone.utc)
        if self.base_datetime.tzinfo is None:
            base_dt = self.base_datetime.replace(tzinfo=timezone.utc)
        else:
            base_dt = self.base_datetime

        delta_seconds = (dt - base_dt).total_seconds()
        delta_ns = int(delta_seconds * 1_000_000_000)
        return self.convert_from_nanoseconds(delta_ns, unit)

    def timestamp_to_datetime(self,
                              timestamp: int,
                              unit: Optional[str] = None) -> datetime:
        """
        Convert timestamp to datetime using base_datetime as reference.

        Parameters:
        -----------
        timestamp : int
            Timestamp value
        unit : str, optional
            Time unit of input timestamp. If None, uses default unit.

        Returns:
        --------
        datetime : Corresponding datetime
        """
        unit = unit or self.time_unit
        timestamp_ns = self.convert_to_nanoseconds(timestamp, unit)
        delta_seconds = timestamp_ns / 1_000_000_000

        if self.base_datetime.tzinfo is None:
            base_dt = self.base_datetime.replace(tzinfo=timezone.utc)
        else:
            base_dt = self.base_datetime

        return base_dt + timedelta(seconds=delta_seconds)

    def convert_to_nanoseconds(self, timestamp: Union[int, float],
                               unit: str) -> int:
        """Convert timestamp from given unit to nanoseconds."""
        if unit not in self.TIME_UNITS:
            raise ValueError(f"Unsupported time unit: {unit}")
        return int(timestamp * self.TIME_UNITS[unit])

    def convert_from_nanoseconds(self, timestamp_ns: int, unit: str) -> int:
        """Convert timestamp from nanoseconds to given unit."""
        if unit not in self.TIME_UNITS:
            raise ValueError(f"Unsupported time unit: {unit}")
        return int(timestamp_ns // self.TIME_UNITS[unit])

    def convert_units(self, timestamp: Union[int, float], from_unit: str,
                      to_unit: str) -> int:
        """Convert timestamp between different units."""
        timestamp_ns = self.convert_to_nanoseconds(timestamp, from_unit)
        return self.convert_from_nanoseconds(timestamp_ns, to_unit)

    def validate_timestamp(self,
                           timestamp: int,
                           unit: Optional[str] = None) -> int:
        """
        Validate and potentially adjust timestamp for monotonic ordering.

        Parameters:
        -----------
        timestamp : int
            Input timestamp
        unit : str, optional
            Time unit of input timestamp

        Returns:
        --------
        int : Validated timestamp in trajectory time base units (milliseconds)
        """
        unit = unit or self.time_unit
        timestamp_ns = self.convert_to_nanoseconds(timestamp, unit)

        if self.enforce_monotonic:
            if timestamp_ns <= self._last_timestamp_ns:
                # Adjust to maintain monotonic ordering - add 1ms worth of nanoseconds to ensure difference
                timestamp_ns = (self._last_timestamp_ns + 1_000_000
                                )  # +1ms in nanoseconds
                logger.debug(
                    f"Adjusted timestamp to maintain monotonic ordering: {timestamp_ns} ns"
                )

            self._last_timestamp_ns = timestamp_ns

        # Convert to trajectory time base (milliseconds)
        return self.convert_from_nanoseconds(timestamp_ns, "ms")

    def add_timestep(self,
                     timestep: Union[int, float],
                     unit: Optional[str] = None) -> int:
        """
        Add a timestep to the last timestamp and return trajectory-compatible timestamp.

        Parameters:
        -----------
        timestep : int or float
            Time step to add
        unit : str, optional
            Time unit of timestep

        Returns:
        --------
        int : New timestamp in trajectory time base units (milliseconds)
        """
        unit = unit or self.time_unit
        timestep_ns = self.convert_to_nanoseconds(timestep, unit)
        new_timestamp_ns = self._last_timestamp_ns + timestep_ns

        self._last_timestamp_ns = new_timestamp_ns
        return self.convert_from_nanoseconds(new_timestamp_ns, "ms")

    def create_timestamp_sequence(
        self,
        start_timestamp: int,
        count: int,
        timestep: Union[int, float],
        unit: Optional[str] = None,
    ) -> List[int]:
        """
        Create a sequence of monotonic timestamps.

        Parameters:
        -----------
        start_timestamp : int
            Starting timestamp
        count : int
            Number of timestamps to generate
        timestep : int or float
            Time step between consecutive timestamps
        unit : str, optional
            Time unit for inputs

        Returns:
        --------
        List[int] : List of timestamps in trajectory time base units
        """
        unit = unit or self.time_unit
        start_ns = self.convert_to_nanoseconds(start_timestamp, unit)
        timestep_ns = self.convert_to_nanoseconds(timestep, unit)

        timestamps = []
        current_ns = start_ns

        for i in range(count):
            # Ensure monotonic ordering if enforce_monotonic is True
            if self.enforce_monotonic and current_ns <= self._last_timestamp_ns:
                current_ns = self._last_timestamp_ns + 1_000_000  # +1ms in nanoseconds

            timestamps.append(self.convert_from_nanoseconds(current_ns, "ms"))

            # Update last timestamp only if monotonic enforcement is enabled
            if self.enforce_monotonic:
                self._last_timestamp_ns = current_ns

            current_ns += timestep_ns

        return timestamps


class StreamInfo:

    def __init__(self, feature_name, feature_type, encoding):
        self.feature_name = feature_name
        self.feature_type = feature_type
        self.encoding = encoding

    def __str__(self):
        return f"StreamInfo({self.feature_name}, {self.feature_type}, {self.encoding})"

    def __repr__(self):
        return self.__str__()


class CodecConfig:
    """Configuration class for video codec settings."""

    @staticmethod
    def get_supported_pixel_formats(codec_name: str) -> List[str]:
        """Get list of supported pixel formats for a codec."""
        try:
            import av

            codec = av.codec.Codec(codec_name, "w")
            if codec.video_formats:
                return [vf.name for vf in codec.video_formats]
            return []
        except Exception:
            return []

    @staticmethod
    def is_codec_config_supported(width: int,
                                  height: int,
                                  pix_fmt: str = "yuv420p",
                                  codec_name: str = "libx264") -> bool:
        """Check if a specific width/height/pixel format combination is supported by codec."""
        try:
            from fractions import Fraction

            import av

            cc = av.codec.CodecContext.create(codec_name, "w")
            cc.width = width
            cc.height = height
            cc.pix_fmt = pix_fmt
            cc.time_base = Fraction(1, 30)
            cc.open(strict=True)
            return True
        except Exception:
            return False

    @staticmethod
    def is_valid_image_shape(shape: Tuple[int, ...],
                             codec_name: str = "libx264") -> bool:
        """Check if a shape can be treated as an RGB image for the given codec."""
        # Only accept RGB shapes (H, W, 3)
        if len(shape) != 3 or shape[2] != 3:
            return False

        height, width = shape[0], shape[1]

        # Check minimum reasonable image size
        if height < 1 or width < 1:
            return False

        # Check codec-specific constraints
        if codec_name in ["libx264", "libx265"]:
            # H.264/H.265 require even dimensions
            if height % 2 != 0 or width % 2 != 0:
                return False
        elif codec_name in ["libaom-av1"]:
            # AV1 also typically requires even dimensions for yuv420p
            if height % 2 != 0 or width % 2 != 0:
                return False

        # Test if the codec actually supports this resolution
        return CodecConfig.is_codec_config_supported(width, height, "yuv420p",
                                                     codec_name)

    # Default codec configurations
    CODEC_CONFIGS = {
        "rawvideo": {
            "pixel_format": None,  # No pixel format for rawvideo (binary)
            "options": {},
        },
        "libx264": {
            "pixel_format": "yuv420p",
            "options": {
                "crf": "23",
                "preset": "medium"
            },  # Default quality
        },
        "libx265": {
            "pixel_format": "yuv420p",
            "options": {
                "crf": "28",
                "preset": "medium"
            },  # Default quality for HEVC
        },
        "libaom-av1": {
            "pixel_format": "yuv420p",
            "options": {
                "g": "2",
                "crf": "30"
            }
        },
        "ffv1": {
            "pixel_format":
            "yuv420p",  # Default, will be adjusted based on content
            "options": {},
        },
    }

    def __init__(self,
                 codec: str = "auto",
                 options: Optional[Dict[str, Any]] = None):
        """
        Initialize codec configuration.

        Args:
            codec: Video codec to use. Options: "auto", "rawvideo", "libx264", "libx265", "libaom-av1", "ffv1"
            options: Additional codec-specific options
        """
        self.codec = codec
        self.custom_options = options or {}

        if codec not in ["auto"] and codec not in self.CODEC_CONFIGS:
            raise ValueError(
                f"Unsupported codec: {codec}. Supported: {list(self.CODEC_CONFIGS.keys())}"
            )

    def get_codec_for_feature(self, feature_type: FeatureType) -> str:
        """Determine the appropriate codec for a given feature type."""

        data_shape = feature_type.shape

        # Only use video codecs for RGB images (H, W, 3)
        if data_shape is not None and len(
                data_shape) == 3 and data_shape[2] == 3:
            height, width = data_shape[0], data_shape[1]

            # If user specified a codec other than auto, try to use it for RGB images
            if self.codec != "auto":
                if self.is_valid_image_shape(data_shape, self.codec):
                    logger.debug(
                        f"Using user-specified codec {self.codec} for RGB shape {data_shape}"
                    )
                    return self.codec
                else:
                    logger.warning(
                        f"User-specified codec {self.codec} doesn't support shape {data_shape}, falling back to rawvideo"
                    )
                    return "rawvideo"

            # Auto-selection for RGB images only
            codec_preferences = ["libaom-av1", "ffv1", "libx264", "libx265"]

            for codec in codec_preferences:
                if self.is_valid_image_shape(data_shape, codec):
                    logger.debug(
                        f"Selected codec {codec} for RGB shape {data_shape}")
                    return codec

            # If no video codec works for this RGB image, fall back to rawvideo
            logger.warning(
                f"No video codec supports RGB shape {data_shape}, falling back to rawvideo"
            )

        else:
            # Non-RGB data (grayscale, depth, vectors, etc.) always use rawvideo
            if data_shape is not None:
                logger.debug(f"Using rawvideo for non-RGB shape {data_shape}")

        return "rawvideo"

    def get_pixel_format(self, codec: str,
                         feature_type: FeatureType) -> Optional[str]:
        """Get appropriate pixel format for codec and feature type."""
        if codec not in self.CODEC_CONFIGS:
            return None

        codec_config = cast(Dict[str, Any], self.CODEC_CONFIGS[codec])
        base_format = codec_config.get("pixel_format")
        if base_format is None:  # rawvideo case
            return None

        # Only use RGB formats for actual RGB data (H, W, 3)
        shape = feature_type.shape
        if shape is not None and len(shape) == 3 and shape[2] == 3:
            # RGB data - use appropriate RGB format
            return ("yuv420p" if codec in [
                "libx264", "libx265", "libaom-av1", "ffv1"
            ] else "rgb24")
        else:
            # Non-RGB data should not get video pixel formats
            return None

    def get_codec_options(self, codec: str) -> Dict[str, Any]:
        """Get codec options, merging defaults with custom options."""
        if codec not in self.CODEC_CONFIGS:
            return self.custom_options

        codec_config = cast(Dict[str, Any], self.CODEC_CONFIGS[codec])
        options = codec_config.get("options", {}).copy()
        options.update(self.custom_options)
        return options

>>>>>>> 83cedc52

class Trajectory(TrajectoryInterface):

    def __init__(
        self,
        path: Text,
        mode="r",
        video_codec: str = "auto",
        codec_options: Optional[Dict[str, Any]] = None,
        feature_name_separator: Text = "/",
        filesystem: Optional[Any] = None,
        time_provider: Optional[Any] = None,
        base_datetime: Optional[datetime] = None,
        time_unit: str = "ms",
        enforce_monotonic: bool = True,
        visualization_feature: Optional[Text] = None,
        backend: Optional[ContainerBackend] = None,
        raw_codec: Optional[str] = None,
    ) -> None:
        """
        Initialize a trajectory instance.

        Args:
            path (str): Path to the trajectory file
            mode (str, optional): File mode ("r" for read, "w" for write). Defaults to "r".
            video_codec (str, optional): Video codec to use for video/image features. Options: "auto", "rawvideo", "libx264", "libx265", "libaom-av1", "ffv1". Defaults to "auto".
            codec_options (dict, optional): Additional codec options. Defaults to None.
            feature_name_separator (str, optional): Separator for feature names. Defaults to "/".
            filesystem: Optional filesystem interface for dependency injection
            time_provider: Optional time provider interface for dependency injection
            base_datetime: Optional base datetime for timestamp calculations
            time_unit: Default time unit for timestamp inputs ('ns', 'μs', 'ms', 's')
            enforce_monotonic: Whether to enforce monotonically increasing timestamps
            visualization_feature: Optional feature name to prioritize as first stream for visualization.
                If None, automatically puts video-encoded streams first during compacting.
            backend: Optional container backend for dependency injection
            raw_codec (str, optional): Raw codec to use for non-image features. Options: "rawvideo", "rawvideo_pickle", "rawvideo_pyarrow". Defaults to None (will use video_codec).
        """
        self.path = path
        self.feature_name_separator = feature_name_separator
        self.visualization_feature = visualization_feature


        # Initialize codec configuration with separate video and raw codec support
        self.codec_config = CodecConfig(
            codec=video_codec,
            options=codec_options,
            video_codec=video_codec if video_codec != "auto" else None,
            raw_codec=raw_codec
        )

        # Dependency injection - set early so they're available during init
        self._filesystem = filesystem
        self._time_provider = time_provider

        # Initialize time management system
        self.time_manager = TimeManager(
            base_datetime=base_datetime,
            time_unit=time_unit,
            enforce_monotonic=enforce_monotonic,
        )

        self.feature_name_to_stream: Dict[str,
                                          Any] = {}  # feature_name: stream
        self.feature_name_to_feature_type: Dict[str, FeatureType] = (
            {})  # feature_name: feature_type
        self.trajectory_data = None  # trajectory_data
        self.start_time = self._time()
        self.mode = mode
        self.is_closed = False
        self.pending_write_tasks: List[Any] = (
            [])  # List to keep track of pending write tasks
        self.container_file: Optional[Any] = None  # av.OutputContainer or None

        # ------------------------------------------------------------------ #
        # Container backend setup
        # ------------------------------------------------------------------ #
        self.backend: ContainerBackend = backend or PyAVBackend()

        # check if the path exists
        # if not, create a new file and start data collection
        if self.mode == "w":
            if not self._exists(self.path):
                self._makedirs(os.path.dirname(self.path), exist_ok=True)
            try:
                # Use backend to open the container so that the rest of the
                # class can keep using `self.container_file` (PyAV Container).
                self.backend.open(self.path, "w")
                # Expose underlying PyAV container for legacy code paths that
                # access it directly.
                self.container_file = getattr(self.backend, "container", None)
            except Exception as e:
                logger.error(f"error creating the trajectory file: {e}")
                raise
        elif self.mode == "r":
            if not self._exists(self.path):
                raise FileNotFoundError(f"{self.path} does not exist")
            # Open the backend in read mode now so that subsequent operations
            # can reuse the container without touching PyAV directly here.
            self.backend.open(self.path, "r")
            self.container_file = getattr(self.backend, "container", None)
        else:
            raise ValueError(f"Invalid mode {self.mode}, must be 'r' or 'w'")

    def _exists(self, path: str) -> bool:
        """File existence check with dependency injection support."""
        if self._filesystem:
            return self._filesystem.exists(path)
        return os.path.exists(path)

    def _makedirs(self, path: str, exist_ok: bool = False) -> None:
        """Directory creation with dependency injection support."""
        if self._filesystem:
            return self._filesystem.makedirs(path, exist_ok=exist_ok)
        return os.makedirs(path, exist_ok=exist_ok)

    def _remove(self, path: str) -> None:
        """File removal with dependency injection support."""
        if self._filesystem:
            return self._filesystem.remove(path)
        return os.remove(path)

    def _rename(self, src: str, dst: str) -> None:
        """File rename with dependency injection support."""
        if self._filesystem:
            return self._filesystem.rename(src, dst)
        return os.rename(src, dst)

    def _time(self) -> float:
        """Time retrieval with dependency injection support."""
        if self._time_provider:
            return self._time_provider.time()
        return time.time()


    def __len__(self):
        raise NotImplementedError

    def __getitem__(self, key):
        """
        get the value of the feature
        return hdf5-ed data
        """

        if self.trajectory_data is None:
            logger.info(f"Loading the trajectory data with key {key}")
            self.trajectory_data = self.load()

        if self.trajectory_data is None:
            raise RuntimeError("Failed to load trajectory data")

        return self.trajectory_data[key]

    def close(self, compact=True):
        """
        close the container file

        args:
        compact: re-read from the cache to encode pickled data to images
        """
        logger.debug(
            f"Closing trajectory, is_closed={self.is_closed}, compact={compact}"
        )

        if self.is_closed:
            raise ValueError("The container file is already closed")

        if self.mode == "r":
            # For read mode, just mark as closed
            self.is_closed = True
            self.trajectory_data = None
            logger.debug("Trajectory (read mode) closed successfully")
            return

        # Write mode handling
        if self.backend.container is None:
            logger.warning(
                "Container not available, marking trajectory as closed")
            self.is_closed = True
            return

        # Check if there are any streams with data
        streams = self.backend.get_streams()
        has_data = len(streams) > 0

        try:
            # Flush all streams using backend abstraction
            buffered_packets = self.backend.flush_all_streams()
            logger.debug(f"Flushed {len(buffered_packets)} buffered packets")
            
            # Mux all buffered packets
            for packet_info in buffered_packets:
                if packet_info.pts is None:
                    raise ValueError(f"Packet {packet_info} has no pts")
                self.backend.mux_packet_info(packet_info)
                logger.debug(f"Muxed flush packet from stream {packet_info.stream_index}")
                
            logger.debug("Flushing completed")
        except Exception as e:
            logger.error(f"Error during flush: {e}")

        logger.debug("Closing container")
        self.backend.close()

        # Ensure file exists even if empty
        if not self._exists(self.path):
            logger.warning(
                f"Container was closed but {self.path} doesn't exist. This might indicate an issue."
            )

        # Only attempt transcoding if file exists, has content, and compact is requested
        if (compact and has_data and self._exists(self.path)
                and os.path.getsize(self.path) > 0):
            logger.debug("Starting intelligent transcoding based on feature types")
            self._transcode_by_feature_type()
        else:
            logger.debug(
                f"Skipping transcoding: compact={compact}, has_data={has_data}, file_exists={self._exists(self.path)}, file_size={os.path.getsize(self.path) if self._exists(self.path) else 0}"
            )

        self.trajectory_data = None
        self.container_file = None
        self.is_closed = True
        logger.debug("Trajectory closed successfully")

    def load(
        self,
        return_type: str = "numpy",
        desired_frequency: Optional[float] = None,
        data_slice: Optional[slice] = None,
    ):
        """
        Load trajectory data with optional temporal resampling and slicing.

        Parameters
        ----------
        return_type : {"numpy", "container"}, default "numpy"
            • "numpy"     – decode the data and return a dict[str, np.ndarray]
            • "container" – skip all decoding and just return the file path
        desired_frequency : float | None, default None
            Target sampling frequency **in hertz**.  If None, every frame is
            returned (subject to `data_slice`). For upsampling (when desired
            frequency is higher than original), prior frames are duplicated
            to fill temporal gaps. For downsampling, frames are skipped.
        data_slice : slice | None, default None
            Standard Python slice that is applied *after* resampling.
            Example: `slice(100, 200, 2)` → keep resampled indices 100-199,
            step 2.  Negative indices and reverse slices are **not** supported.

        Notes
        -----
        * Resampling is performed individually for every feature stream.
        * For upsampling: when time gaps between consecutive frames exceed
          the desired period, the prior frame is duplicated at regular
          intervals to achieve the target frequency.
        * For downsampling: frames that arrive too close together (within
          the desired period) are skipped.
        * Slicing is interpreted on the **resampled index** domain so that the
          combination `desired_frequency + data_slice` behaves the same as
          `df.iloc[data_slice]` would on a pandas dataframe that had already
          been resampled to `desired_frequency`.
        * When `data_slice` starts at a positive index we `seek()` to the
          corresponding timestamp to avoid decoding frames that will be thrown
          away anyway.
        """
        logger.debug(
            f"load() called with return_type='{return_type}', desired_frequency={desired_frequency}, data_slice={data_slice}"
        )

        # ------------------------------------------------------------------ #
        # Fast-path: user only wants the container path
        # ------------------------------------------------------------------ #
        if return_type == "container":
            logger.debug("Returning container path (fast-path)")
            return self.path
        if return_type not in {"numpy", "container"}:
            raise ValueError("return_type must be 'numpy' or 'container'")

        # ------------------------------------------------------------------ #
        # Validate / canonicalise the slice object
        # ------------------------------------------------------------------ #
        if data_slice is None:
            logger.debug(
                "No data_slice provided, using default slice(None, None, None)"
            )
            data_slice = slice(None, None, None)
        else:
            logger.debug(f"Using provided data_slice: {data_slice}")

        if data_slice.step not in (None, 1) and data_slice.step <= 0:
            raise ValueError("Reverse or zero-step slices are not supported")

        # Check for negative start - this should raise an error
        if data_slice.start is not None and data_slice.start < 0:
            raise ValueError("Negative slice start values are not supported")

        sl_start = 0 if data_slice.start is None else max(data_slice.start, 0)
        sl_stop = data_slice.stop  # can be None
        sl_step = 1 if data_slice.step is None else data_slice.step

        logger.debug(
            f"Canonicalized slice parameters: start={sl_start}, stop={sl_stop}, step={sl_step}"
        )

        # ------------------------------------------------------------------ #
        # Frequency → minimum period in stream time-base units (milliseconds)
        # ------------------------------------------------------------------ #
        period_ms: Optional[int] = None
        if desired_frequency is not None:
            if desired_frequency <= 0:
                raise ValueError("desired_frequency must be positive")
            period_ms = int(round(1000.0 / desired_frequency))
            logger.debug(
                f"Frequency resampling enabled: {desired_frequency} Hz -> period_ms={period_ms}"
            )
        else:
            logger.debug("No frequency resampling (desired_frequency is None)")

        # ------------------------------------------------------------------ #
        # Open the container and, if possible, seek() to the first slice index
        # ------------------------------------------------------------------ #
        # Ensure backend has the container open (read mode).
        if self.backend.container is None:
            self.backend.open(self.path, "r")

        # Get stream metadata from backend
        stream_metadata_list = self.backend.get_streams()
        logger.debug(f"Using backend with {len(stream_metadata_list)} streams")

        # Handle empty trajectory case
        if not stream_metadata_list:
            logger.debug("No streams found in container, returning empty dict")
            self.backend.close()
            return {}

        # Track if we performed seeking to adjust slice logic
        seek_performed = False
        seek_offset_frames = 0

        # Use seeking optimization when we have slicing
        if sl_start > 0 and stream_metadata_list:
            if period_ms is not None:
                # When combining frequency resampling with slicing, seek to the timestamp
                # that corresponds to the sl_start-th frame AFTER resampling.
                # Since resampling keeps every period_ms milliseconds, the sl_start-th
                # resampled frame corresponds to timestamp: sl_start * period_ms
                seek_ts_ms = sl_start * period_ms
                seek_offset_frames = sl_start
                logger.debug(
                    f"Seeking with frequency resampling: seek_ts_ms={seek_ts_ms}, seek_offset_frames={seek_offset_frames}"
                )
            else:
                # If only slicing (no frequency resampling), seek to the sl_start-th frame
                # assuming original 100ms intervals (10Hz from our test data)
                seek_ts_ms = sl_start * 100
                seek_offset_frames = sl_start
                logger.debug(
                    f"Seeking without frequency resampling: seek_ts_ms={seek_ts_ms}, seek_offset_frames={seek_offset_frames}"
                )

            # Seek using the first stream
            try:
                first_stream_idx = 0  # Use first available stream index
                logger.debug(
                    f"Attempting to seek to timestamp {seek_ts_ms} on first stream"
                )
                self.backend.seek_container(seek_ts_ms, first_stream_idx, any_frame=True)
                seek_performed = True
                logger.debug("Seek successful")
            except Exception as e:
                # Seeking failed (e.g. single large packet stream) – fall back
                # to decoding from the beginning.
                logger.debug(
                    f"Seeking failed ({e}), falling back to decoding from beginning"
                )
                seek_performed = False
                seek_offset_frames = 0
        else:
            logger.debug(
                "No seeking optimization needed (sl_start=0 or no streams)")

        # ------------------------------------------------------------------ #
        # Book-keeping structures
        # ------------------------------------------------------------------ #
        cache: dict[str, list[Any]] = {}
        done: set[str] = set()

        # Instantiate the helper that takes care of all frequency based
        # up-/down-sampling **and** slice filtering.
        resampler = FrequencyResampler(
            period_ms=period_ms,
            sl_start=sl_start,
            sl_stop=sl_stop,
            sl_step=sl_step,
            seek_offset_frames=seek_offset_frames,
        )

        # Build stream index mapping and initialize cache
        stream_idx_to_feature: Dict[int, str] = {}
        stream_count = 0
        
        for i, stream_metadata in enumerate(stream_metadata_list):
            fname = stream_metadata.feature_name
            ftype = stream_metadata.feature_type
            if not (fname and ftype) or fname == "unknown":
                logger.debug(
                    f"Skipping stream {i} without valid FEATURE_NAME or FEATURE_TYPE"
                )
                continue
                
            cache[fname] = []
            # Inform the resampler so it can initialise internal bookkeeping
            resampler.register_feature(fname)

            self.feature_name_to_feature_type[fname] = FeatureType.from_str(ftype)
            stream_idx_to_feature[i] = fname
            stream_count += 1
            logger.debug(
                f"Initialized feature '{fname}' with type {ftype}"
            )

        # Handle case where no valid streams were found
        if not cache:
            logger.debug(
                "No valid feature streams found, returning empty dict")
            self.backend.close()
            return {}

        logger.debug(f"Processing {stream_count} feature streams")

        # ------------------------------------------------------------------ #
        # Main demux / decode loop
        # ------------------------------------------------------------------ #
        logger.debug("Starting main demux/decode loop")
        packet_count = 0
        processed_packets = 0
        skipped_frequency = 0
        skipped_slice = 0
        decoded_packets = 0
        upsampled_frames = 0

        # Get stream indices for demuxing
        valid_stream_indices = list(stream_idx_to_feature.keys())
        
        for packet in self.backend.demux_streams(valid_stream_indices):
            packet_count += 1
            
            # Get feature name from stream index
            stream_idx = packet.stream.index
            fname = stream_idx_to_feature.get(stream_idx)
            if fname is None or fname in done:
                continue

            # Use backend's packet validation
            if not self.backend.validate_packet(packet):
                logger.debug(
                    f"Skipping invalid packet for feature '{fname}'")
                continue

            processed_packets += 1

            # -------------------------------------------------------------- #
            # Delegate frequency based up-/down-sampling to helper
            # -------------------------------------------------------------- #
            keep_current, num_dups = resampler.process_packet(
                fname=fname,
                pts=packet.pts,
                has_prior_frame=bool(cache[fname]),
            )

            if not keep_current:
                skipped_frequency += 1
                logger.debug(
                    f"Skipping packet for '{fname}' due to frequency reduction (period_ms={period_ms})"
                )
                continue

            # Insert duplicate frames **before** processing current packet
            if num_dups > 0 and cache[fname]:
                last_frame_data = cache[fname][-1]
                for i in range(num_dups):
                    dup_idx = resampler.next_index(fname)
                    if resampler.want(dup_idx):
                        cache[fname].append(last_frame_data)
                        upsampled_frames += 1
                        logger.debug(
                            f"Inserted duplicate frame for '{fname}' ({i+1}/{num_dups}) at idx={dup_idx}"
                        )

            # Advance index for *current* packet and apply slice filter
            current_idx = resampler.next_index(fname)
            if not resampler.want(current_idx):
                skipped_slice += 1
                resampler.update_last_pts(fname, packet.pts)
                logger.debug(
                    f"Skipping packet for '{fname}' due to slice filter: idx={current_idx}"
                )
                continue

            logger.debug(
                f"Decoding packet for '{fname}': idx={current_idx}, pts={packet.pts}"
            )

            # --- decode on demand only ------------------------------------
            codec = self.backend.get_stream_codec_name(stream_idx)
            if codec == "rawvideo":
                raw = bytes(packet)
                if not raw:  # zero-length placeholder
                    logger.debug(
                        f"Skipping empty rawvideo packet for '{fname}'")
                    continue
                cache[fname].append(pickle.loads(raw))
                decoded_packets += 1
                logger.debug(
                    f"Decoded rawvideo packet for '{fname}' (pickled data)")
            else:
                frames = self.backend.decode_stream_frames(stream_idx, bytes(packet))
                for frame in frames:
                    ft = self.feature_name_to_feature_type[fname]
                    # Use backend to convert frame to array
                    arr = self.backend.convert_frame_to_array(frame, ft, format="rgb24")
                    cache[fname].append(arr)
                    decoded_packets += 1
                    logger.debug(
                        f"Decoded {codec} frame for '{fname}': shape={getattr(arr, 'shape', 'N/A')}, dtype={getattr(arr, 'dtype', 'N/A')}"
                    )

            # Record timestamp for resampling logic
            resampler.update_last_pts(fname, packet.pts)

            # Early exit: all streams finished their slice
            if sl_stop is not None and resampler.kept_idx[fname] >= sl_stop:
                done.add(fname)
                logger.debug(
                    f"Feature '{fname}' reached slice stop ({sl_stop}), marking as done"
                )
                if len(done) == len(cache):
                    logger.debug(
                        "All features completed their slices, breaking early")
                    break

        # ------------------------------------------------------------------ #
        # Flush any buffered pictures that the decoder is still holding
        # ------------------------------------------------------------------ #
        for stream_idx, fname in stream_idx_to_feature.items():
            if not fname or fname not in cache:
                continue
            
            codec = self.backend.get_stream_codec_name(stream_idx)
            if codec == "rawvideo":
                continue  # pickled streams have no buffer

            # Flush the decoder by passing None
            frames = self.backend.decode_stream_frames(stream_idx, packet_data=None)
            for frame in frames:
                flush_idx = resampler.next_index(fname)
                if not resampler.want(flush_idx):  # honour slice filter
                    continue

                ft = self.feature_name_to_feature_type[fname]
                # Use backend to convert frame to array
                arr = self.backend.convert_frame_to_array(frame, ft, format="rgb24")
                cache[fname].append(arr)
                decoded_packets += 1

        self.backend.close()

        logger.debug(
            f"Demux/decode loop completed: total_packets={packet_count}, processed={processed_packets}, "
            f"skipped_frequency={skipped_frequency}, skipped_slice={skipped_slice}, decoded={decoded_packets}, upsampled_frames={upsampled_frames}"
        )

        # ------------------------------------------------------------------ #
        # Convert to numpy arrays
        # ------------------------------------------------------------------ #
        logger.debug("Converting cached data to numpy arrays")
        out: Dict[str, Any] = {}
        for fname, lst in cache.items():
            logger.debug(f"Converting '{fname}': {len(lst)} items")
            if not lst:
                logger.debug(f"Warning: '{fname}' has no data after filtering")
                out[fname] = np.array([])
                continue

            ft = self.feature_name_to_feature_type[fname]
            if ft.dtype in ["string", "str"]:
                out[fname] = np.array(lst, dtype=object)
                logger.debug(
                    f"Created object array for '{fname}': shape={out[fname].shape}"
                )
            else:
                out[fname] = np.asarray(lst, dtype=ft.dtype)
                logger.debug(
                    f"Created {ft.dtype} array for '{fname}': shape={out[fname].shape}"
                )

        logger.debug(
            f"load() returning {len(out)} features: {list(out.keys())}")
        return out

    def init_feature_streams(self, feature_spec: Dict):
        """
        initialize the feature stream with the feature name and its type
        args:
            feature_dict: dictionary of feature name and its type
        """
        for feature, feature_type in feature_spec.items():
            encoding = self._get_encoding_of_feature(None, feature_type, feature)
            self.feature_name_to_stream[
                feature] = self._add_stream_to_container(
                    self.container_file, feature, encoding, feature_type)

    def add(
        self,
        feature: str,
        data: Any,
        timestamp: Optional[int] = None,
        time_unit: Optional[str] = None,
        force_direct_encoding: bool = False,
    ) -> None:
        """
        add one value to container file

        Args:
            feature (str): name of the feature
            data (Any): value associated with the feature; except dictionary
            timestamp (optional int): timestamp value. If not provided, the current time is used.
            time_unit (optional str): time unit of the timestamp. If not provided, uses trajectory default.
            force_direct_encoding (bool): If True, encode directly to target codec instead of rawvideo intermediate step.

        Examples:
            >>> trajectory.add('feature1', 'image1.jpg')
            >>> trajectory.add('feature1', 'image1.jpg', timestamp=1000, time_unit='ms')

        Logic:
        - check the feature name
        - if the feature name is not in the container, create a new stream

        - check the type of value
        - if value is numpy array, create a frame and encode it
        - if it is a string or int, create a packet and encode it
        - else raise an error

        Exceptions:
            raise an error if the value is a dictionary
        """
        logger.debug(
            f"Adding feature: {feature}, data shape: {getattr(data, 'shape', 'N/A')}"
        )

        if type(data) == dict:
            raise ValueError("Use add_by_dict for dictionary")

        feature_type = FeatureType.from_data(data)
        # encoding = self._get_encoding_of_feature(data, None)
        self.feature_name_to_feature_type[feature] = feature_type

        # check if the feature is already in the container
        # if not, create a new stream
        # Check if the feature is already in the container
        stream_idx = self.backend.stream_exists_by_feature(feature)
        if stream_idx is None:
            logger.debug(f"Creating new stream for feature: {feature}")
            # Determine encoding based on whether we want direct encoding
            if force_direct_encoding:
                # Get the optimal codec for this feature type
                target_codec = self.codec_config.get_codec_for_feature(feature_type, feature)
                container_codec = self.codec_config.get_container_codec(target_codec)
                encoding = container_codec
            else:
                # Use rawvideo for intermediate encoding (legacy behavior)
                encoding = "rawvideo"
            
            self._on_new_stream(feature, encoding, feature_type)
            stream_idx = self.backend.stream_exists_by_feature(feature)
            if stream_idx is None:
                raise RuntimeError(f"Failed to create stream for feature {feature}")

        logger.debug(f"Using stream index: {stream_idx}")

        # get the timestamp using TimeManager
        if timestamp is None:
            validated_timestamp = self.time_manager.current_timestamp("ms")
        else:
            validated_timestamp = self.time_manager.convert_units(timestamp, time_unit, "ms")

        logger.debug(
            f"Encoding frame with validated timestamp: {validated_timestamp}")
        
        # encode the frame using backend
        packet_infos = self.backend.encode_data_to_packets(
            data=data,
            stream_index=stream_idx,
            timestamp=validated_timestamp,
            codec_config=self.codec_config,
            force_direct_encoding=force_direct_encoding,
        )
        logger.debug(f"Generated {len(packet_infos)} packet infos")

        # write the packets to the container
        for i, packet_info in enumerate(packet_infos):
            logger.debug(f"Muxing packet {i}: {packet_info}")
            self.backend.mux_packet_info(packet_info)
            logger.debug(f"Successfully muxed packet {i}")

    def add_by_dict(
        self,
        data: Dict[str, Any],
        timestamp: Optional[int] = None,
        time_unit: Optional[str] = None,
        force_direct_encoding: bool = False,
    ) -> None:
        """
        add one value to container file
        data might be nested dictionary of values for each feature

        Args:
            data (Dict[str, Any]): dictionary of feature name and value
            timestamp (optional int): timestamp value. If not provided, the current time is used.
            time_unit (optional str): time unit of the timestamp. If not provided, uses trajectory default.
                assume the timestamp is same for all the features within the dictionary
            force_direct_encoding (bool): If True, encode directly to target codec instead of rawvideo intermediate step.

        Examples:
            >>> trajectory.add_by_dict({'feature1': 'image1.jpg'})

        Logic:
        - check the data see if it is a dictionary
        - if dictionary, need to flatten it and add each feature separately
        """
        if type(data) != dict:
            raise ValueError("Use add for non-dictionary data, type is ",
                             type(data))

        _flatten_dict_data = _flatten_dict(data,
                                           sep=self.feature_name_separator)

        # Get validated timestamp using TimeManager
        if timestamp is None:
            validated_timestamp = self.time_manager.current_timestamp("ms")
        else:
            validated_timestamp = self.time_manager.convert_units(timestamp, time_unit, "ms")

        for feature, value in _flatten_dict_data.items():
            self.add(feature, value, validated_timestamp, "ms", force_direct_encoding=force_direct_encoding)

    @classmethod
    def from_list_of_dicts(
        cls,
        data: List[Dict[str, Any]],
        path: Text,
        video_codec: str = "auto",
        codec_options: Optional[Dict[str, Any]] = None,
        visualization_feature: Optional[Text] = None,
        fps: Optional[Union[int, Dict[str, int]]] = 10,
        raw_codec: Optional[str] = None,
    ) -> "Trajectory":
        """
        Create a Trajectory object from a list of dictionaries.

        args:
            data (List[Dict[str, Any]]): list of dictionaries
            path (Text): path to the trajectory file
            video_codec (str, optional): Video codec to use for video/image features. Defaults to "auto".
            codec_options (Dict[str, Any], optional): Additional codec-specific options.
            visualization_feature: Optional feature name to prioritize as first stream for visualization.
            fps: Optional fps for features. Can be an int (same fps for all features) or Dict[str, int] (per-feature fps).
            raw_codec (str, optional): Raw codec to use for non-image features. Defaults to None.

        Example:
        original_trajectory = [
            {"feature1": "value1", "feature2": "value2"},
            {"feature1": "value3", "feature2": "value4"},
        ]

        trajectory = Trajectory.from_list_of_dicts(original_trajectory, path="/tmp/robodm/output.vla")
        """
        if not data:
            raise ValueError("Data list cannot be empty")
        
        traj = cls(path,
                   mode="w",
                   video_codec=video_codec,
                   codec_options=codec_options,
                   visualization_feature=visualization_feature,
                   raw_codec=raw_codec)
        
        logger.info(f"Creating a new trajectory file at {path} with {len(data)} steps using direct encoding")
        
        # Use the new backend method for efficient batch processing
        sample_data = data[0]  # Use first sample to determine feature types and optimal codecs
        feature_to_stream_idx = traj.backend.create_streams_for_batch_data(
            sample_data=sample_data,
            codec_config=traj.codec_config,
            feature_name_separator=traj.feature_name_separator,
            visualization_feature=visualization_feature
        )
        
        # Update feature type tracking for consistency
        from robodm.utils.flatten import _flatten_dict
        flattened_sample = _flatten_dict(sample_data, sep=traj.feature_name_separator)
        for feature_name, sample_value in flattened_sample.items():
            feature_type = FeatureType.from_data(sample_value)
            traj.feature_name_to_feature_type[feature_name] = feature_type
        
        # Encode all data directly to target codecs
        traj.backend.encode_batch_data_directly(
            data_batch=data,
            feature_to_stream_idx=feature_to_stream_idx,
            codec_config=traj.codec_config,
            feature_name_separator=traj.feature_name_separator,
            fps=fps
        )
        
        # Close without transcoding since we encoded directly to target formats
        traj.close(compact=False)
        return traj

    @classmethod
    def from_dict_of_lists(
        cls,
        data: Dict[str, List[Any]],
        path: Text,
        feature_name_separator: Text = "/",
        video_codec: str = "auto",
        codec_options: Optional[Dict[str, Any]] = None,
        visualization_feature: Optional[Text] = None,
        fps: Optional[Union[int, Dict[str, int]]] = 10,
        raw_codec: Optional[str] = None,
    ) -> "Trajectory":
        """
        Create a Trajectory object from a dictionary of lists.

        Args:
            data (Dict[str, List[Any]]): dictionary of lists. Assume list length is the same for all features.
            path (Text): path to the trajectory file
            feature_name_separator (Text, optional): Delimiter to separate feature names. Defaults to "/".
            video_codec (str, optional): Video codec to use for video/image features. Defaults to "auto".
            codec_options (Dict[str, Any], optional): Additional codec-specific options.
            visualization_feature: Optional feature name to prioritize as first stream for visualization.
            fps: Optional fps for features. Can be an int (same fps for all features) or Dict[str, int] (per-feature fps).
            raw_codec (str, optional): Raw codec to use for non-image features. Defaults to None.

        Returns:
            Trajectory: _description_

        Example:
        original_trajectory = {
            "feature1": ["value1", "value3"],
            "feature2": ["value2", "value4"],
        }

        trajectory = Trajectory.from_dict_of_lists(original_trajectory, path="/tmp/robodm/output.vla")
        """
        from robodm.utils.flatten import _flatten_dict
        
        # Flatten the data and validate
        flattened_dict_data = _flatten_dict(data, sep=feature_name_separator)
        
        # Check if all lists have the same length
        list_lengths = [len(v) for v in flattened_dict_data.values()]
        if len(set(list_lengths)) != 1:
            raise ValueError(
                "All lists must have the same length",
                [(k, len(v)) for k, v in flattened_dict_data.items()],
            )
        
        if not list_lengths or list_lengths[0] == 0:
            raise ValueError("Data lists cannot be empty")
        
        # Convert dict of lists to list of dicts for batch processing
        num_steps = list_lengths[0]
        list_of_dicts = []
        for i in range(num_steps):
            step = {}
            for feature_name, feature_values in flattened_dict_data.items():
                # Reconstruct nested structure if needed
                step = cls._set_nested_value(step, feature_name, feature_values[i], feature_name_separator)
            list_of_dicts.append(step)
        
        # Use the optimized from_list_of_dicts method
        return cls.from_list_of_dicts(
            data=list_of_dicts,
            path=path,
            video_codec=video_codec,
            codec_options=codec_options,
            visualization_feature=visualization_feature,
            fps=fps,
            raw_codec=raw_codec
        )

    @staticmethod
    def _set_nested_value(data_dict: Dict[str, Any], key_path: str, value: Any, separator: str) -> Dict[str, Any]:
        """Helper method to set a nested value in a dictionary using a key path."""
        keys = key_path.split(separator)
        current = data_dict
        
        # Navigate to the parent of the target key
        for key in keys[:-1]:
            if key not in current:
                current[key] = {}
            current = current[key]
        
        # Set the final value
        current[keys[-1]] = value
        return data_dict

    def _transcode_by_feature_type(self):
        """
        Intelligently decide whether to transcode images or raw bytes based on feature types.
        This method analyzes all features and determines the appropriate transcoding strategy.
        """
        # Analyze feature types to determine transcoding strategy
        has_image_features = False
        has_raw_data_features = False
        
        for feature_name, feature_type in self.feature_name_to_feature_type.items():
            # Check if this is image data (RGB with shape HxWx3)
            is_image_data = (
                hasattr(feature_type, 'shape') and 
                feature_type.shape and 
                len(feature_type.shape) == 3 and 
                feature_type.shape[2] == 3
            )
            
            if is_image_data:
                # Check if this image feature should be transcoded to video codec
                target_encoding = self._get_encoding_of_feature(None, feature_type, feature_name)
                if target_encoding in {"ffv1", "libaom-av1", "libx264", "libx265"}:
                    has_image_features = True
                    logger.debug(f"Feature '{feature_name}' identified as image for video transcoding")
            else:
                # Check if this raw data feature should be compressed
                target_encoding = self._get_encoding_for_raw_data(feature_type, feature_name)
                if target_encoding != "rawvideo":
                    has_raw_data_features = True
                    logger.debug(f"Feature '{feature_name}' identified as raw data for compression")
        
        # Decide transcoding strategy based on feature analysis
        transcoding_performed = False
        
        if has_image_features:
            logger.debug("Performing image transcoding for video features")
            self._transcode_pickled_images()
            transcoding_performed = True
        
        if has_raw_data_features:
            logger.debug("Performing raw data transcoding for compression")
            self._transcode_pickled_bytes()
            transcoding_performed = True
        
        if not transcoding_performed:
            logger.debug("No transcoding performed - no features require transcoding")

    def _transcode_pickled_images(self,
                                  ending_timestamp: Optional[int] = None):
        """
        Transcode pickled images into the desired format (e.g., raw or encoded images).
        """
        from robodm.backend.base import StreamConfig
        from robodm.backend.pyav_backend import PyAVBackend

        # Move the original file to a temporary location
        temp_path = self.path + ".temp"
        self._rename(self.path, temp_path)

        # Build stream configurations for transcoding
        stream_configs = {}
        
        # Open original container temporarily to get stream info
        temp_backend = PyAVBackend()
        temp_backend.open(temp_path, "r")
        original_streams = temp_backend.get_streams()
        temp_backend.close()
        
        for i, stream_metadata in enumerate(original_streams):
            feature_name = stream_metadata.feature_name
            if feature_name == "unknown" or not feature_name:
                continue
                
            feature_type = self.feature_name_to_feature_type.get(feature_name)
            if feature_type is None:
                continue
            
            # Determine target encoding
            target_encoding = self._get_encoding_of_feature(None, feature_type, feature_name)
            
            # Only handle video container codecs, skip rawvideo variants
            if target_encoding in {"ffv1", "libaom-av1", "libx264", "libx265"}:
                # Create stream config for video codec
                config = StreamConfig(
                    feature_name=feature_name,
                    feature_type=feature_type,
                    encoding=target_encoding,  # Video container codec
                    codec_options=self.codec_config.get_codec_options(target_encoding),
                    pixel_format=self.codec_config.get_pixel_format(target_encoding, feature_type),
                )
                
                # Use the actual stream index from the original container
                stream_configs[i] = config

        # Use backend's transcoding abstraction
        self.backend.transcode_container(
            input_path=temp_path,
            output_path=self.path,
            stream_configs=stream_configs,
            visualization_feature=self.visualization_feature
        )

        logger.debug("Transcoding completed successfully")
        self._remove(temp_path)


    def _transcode_pickled_bytes(self,
                                ending_timestamp: Optional[int] = None):
        """
        Transcode pickled bytes into compressed format (e.g., pyarrow).
        This handles non-image data that should be compressed using raw data codecs.
        """
        from robodm.backend.base import StreamConfig
        from robodm.backend.pyav_backend import PyAVBackend

        # Move the original file to a temporary location
        temp_path = self.path + ".temp"
        self._rename(self.path, temp_path)

        # Build stream configurations for transcoding
        stream_configs = {}
        
        # Open original container temporarily to get stream info
        temp_backend = PyAVBackend()
        temp_backend.open(temp_path, "r")
        original_streams = temp_backend.get_streams()
        temp_backend.close()
        
        for i, stream_metadata in enumerate(original_streams):
            feature_name = stream_metadata.feature_name
            if feature_name == "unknown" or not feature_name:
                continue
                
            feature_type = self.feature_name_to_feature_type.get(feature_name)
            if feature_type is None:
                continue
            
            # Check if this is non-image raw data
            is_image_data = (
                hasattr(feature_type, 'shape') and 
                feature_type.shape and 
                len(feature_type.shape) == 3 and 
                feature_type.shape[2] == 3
            )
            
            if not is_image_data:
                # For non-image data, determine if we should compress
                target_encoding = self._get_encoding_for_raw_data(feature_type, feature_name)
                
                if target_encoding != "rawvideo":  # Only transcode if compression is desired
                    # Separate container codec from internal codec
                    container_encoding = "rawvideo"  # Always use rawvideo for container
                    internal_codec = self.codec_config.get_raw_codec_name(target_encoding)
                    
                    # Create stream config for compressed format
                    config = StreamConfig(
                        feature_name=feature_name,
                        feature_type=feature_type,
                        encoding=container_encoding,  # Container codec
                        codec_options=self.codec_config.get_codec_options(target_encoding),
                        pixel_format=None,  # Raw codecs don't use pixel format
                        internal_codec=internal_codec,  # Internal codec implementation
                    )
                    
                    # Use the actual stream index from the original container
                    stream_configs[i] = config

        # Only proceed if there are streams to transcode
        if stream_configs:
            # Use backend's transcoding abstraction
            self.backend.transcode_container(
                input_path=temp_path,
                output_path=self.path,
                stream_configs=stream_configs,
                visualization_feature=self.visualization_feature
            )

            logger.debug("Raw data transcoding completed successfully")
        else:
            # No transcoding needed, just rename back
            self._rename(temp_path, self.path)
            logger.debug("No raw data streams need transcoding")
            return
            
        self._remove(temp_path)



    def _get_encoding_for_raw_data(self, feature_type: FeatureType, feature_name: Optional[str] = None) -> str:
        """
        Determine appropriate encoding for raw (non-image) data.
        
        Args:
            feature_type: The FeatureType of the data
            feature_name: Optional feature name for feature-specific decisions
            
        Returns:
            Encoding string (e.g., "rawvideo_pyarrow", "rawvideo_pickle")
        """
        # Use the codec config to determine the right codec for this feature
        return self.codec_config.get_codec_for_feature(feature_type, feature_name)

    def _on_new_stream(self, new_feature, new_encoding, new_feature_type):
        from robodm.backend.base import StreamConfig
        
        # Check if stream already exists for this feature
        if self.backend.stream_exists_by_feature(new_feature) is not None:
            return

        # Get current streams from backend
        current_streams = self.backend.get_streams()
        
        if not current_streams:
            logger.debug(
                f"Creating a new stream for the first feature {new_feature}")
            # Use backend to add the stream directly
            stream = self.backend.add_stream_for_feature(
                feature_name=new_feature,
                feature_type=new_feature_type,
                codec_config=self.codec_config,
                encoding=new_encoding,
            )
            # Update legacy tracking for backwards compatibility
            self.feature_name_to_stream[new_feature] = stream
            self.container_file = self.backend.container
        else:
            logger.debug(f"Adding a new stream for the feature {new_feature}")
            # Following is a workaround because we cannot add new streams to an existing container
            # Close current container
            self.close(compact=False)

            # Move the original file to a temporary location
            temp_path = self.path + ".temp"
            self._rename(self.path, temp_path)

            # Build stream configurations for existing streams
            existing_stream_configs = []
            for i, stream_metadata in enumerate(current_streams):
                if stream_metadata.feature_name == new_feature:
                    continue  # Skip the new feature we're adding
                feature_type = self.feature_name_to_feature_type.get(stream_metadata.feature_name)
                if feature_type is None:
                    continue
                config = StreamConfig(
                    feature_name=stream_metadata.feature_name,
                    feature_type=feature_type,
                    encoding=stream_metadata.encoding
                )
                existing_stream_configs.append((i, config))

            # Add new stream configuration
            new_stream_config = StreamConfig(
                feature_name=new_feature,
                feature_type=new_feature_type,
                encoding=new_encoding
            )

            # Use backend's container recreation abstraction
            stream_mapping = self.backend.create_container_with_new_streams(
                original_path=temp_path,
                new_path=self.path,
                existing_streams=existing_stream_configs,
                new_stream_configs=[new_stream_config]
            )

            # Update our tracking structures using backend information
            self.container_file = self.backend.container
            
            # Update feature_name_to_stream mapping using backend
            new_feature_name_to_stream = {}
            updated_streams = self.backend.get_streams()
            for i, stream_metadata in enumerate(updated_streams):
                feature_name = stream_metadata.feature_name
                if feature_name and hasattr(self.backend, '_idx_to_stream'):
                    stream = self.backend._idx_to_stream.get(i)
                    if stream:
                        new_feature_name_to_stream[feature_name] = stream
                    
            self.feature_name_to_stream = new_feature_name_to_stream
            
            self._remove(temp_path)
            self.is_closed = False

    def _add_stream_to_container(self, container, feature_name, encoding,
                                 feature_type):
        # If we're adding to the primary container that the backend manages,
        # delegate to backend. Otherwise fall back to the internal PyAV logic
        # because the backend is not aware of this ad-hoc container.

        if hasattr(self.backend, "container") and container is getattr(self.backend, "container", None):
            return self.backend.add_stream_for_feature(
                feature_name=feature_name,
                feature_type=feature_type,
                codec_config=self.codec_config,
                encoding=encoding,
            )

        # Legacy path – keep the original PyAV-based implementation for
        # transient containers (e.g. during transcoding).
        # Import PyAV locally since it's only needed for legacy paths
        from fractions import Fraction
        
        stream = container.add_stream(encoding)

        if encoding in ["ffv1", "libaom-av1", "libx264", "libx265"]:
            shape = feature_type.shape
            if shape is not None and len(shape) >= 2:
                stream.width = shape[1]
                stream.height = shape[0]

            pixel_format = self.codec_config.get_pixel_format(encoding, feature_type)
            if pixel_format:
                stream.pix_fmt = pixel_format

            codec_options = self.codec_config.get_codec_options(encoding)
            if codec_options:
                stream.codec_context.options = codec_options

        stream.metadata["FEATURE_NAME"] = feature_name
        stream.metadata["FEATURE_TYPE"] = str(feature_type)
        stream.time_base = Fraction(1, 1000)
        return stream

    def _get_encoding_of_feature(self, feature_value: Any,
                                 feature_type: Optional[FeatureType],
                                 feature_name: Optional[str] = None) -> Text:
        """
        get the encoding of the feature value
        args:
            feature_value: value of the feature
            feature_type: type of the feature
            feature_name: name of the feature (for feature-specific codec selection)
        return:
            encoding of the feature in string
        """
        if feature_type is None:
            feature_type = FeatureType.from_data(feature_value)

        return self.codec_config.get_codec_for_feature(feature_type, feature_name)<|MERGE_RESOLUTION|>--- conflicted
+++ resolved
@@ -26,11 +26,9 @@
 
 logging.getLogger("libav").setLevel(logging.CRITICAL)
 
-<<<<<<< HEAD
 from robodm.backend.codec_config import CodecConfig
 from robodm.utils.time_manager import TimeManager
 from robodm.utils.resampler import FrequencyResampler
-=======
 
 def _flatten_dict(d, parent_key="", sep="_"):
     items = []
@@ -515,7 +513,6 @@
         options.update(self.custom_options)
         return options
 
->>>>>>> 83cedc52
 
 class Trajectory(TrajectoryInterface):
 
