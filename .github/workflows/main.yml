--- conflicted
+++ resolved
@@ -22,13 +22,8 @@
         os: [ubuntu-latest]
     runs-on: ${{ matrix.os }}
     steps:
-<<<<<<< HEAD
       - uses: actions/checkout@v4
-      - uses: actions/setup-python@v4
-=======
-      - uses: actions/checkout@v3
       - uses: actions/setup-python@v5
->>>>>>> 700d3037
         with:
           python-version: ${{ matrix.python-version }}
       - name: Install project
@@ -45,13 +40,8 @@
         os: [ubuntu-latest]
     runs-on: ${{ matrix.os }}
     steps:
-<<<<<<< HEAD
       - uses: actions/checkout@v4
-      - uses: actions/setup-python@v4
-=======
-      - uses: actions/checkout@v3
       - uses: actions/setup-python@v5
->>>>>>> 700d3037
         with:
           python-version: ${{ matrix.python-version }}
       - name: Install project
@@ -72,13 +62,8 @@
         os: [macos-latest]
     runs-on: ${{ matrix.os }}
     steps:
-<<<<<<< HEAD
       - uses: actions/checkout@v4
-      - uses: actions/setup-python@v4
-=======
-      - uses: actions/checkout@v3
       - uses: actions/setup-python@v5
->>>>>>> 700d3037
         with:
           python-version: ${{ matrix.python-version }}
       - name: Install project
@@ -95,13 +80,8 @@
         os: [windows-latest]
     runs-on: ${{ matrix.os }}
     steps:
-<<<<<<< HEAD
       - uses: actions/checkout@v4
-      - uses: actions/setup-python@v4
-=======
-      - uses: actions/checkout@v3
       - uses: actions/setup-python@v5
->>>>>>> 700d3037
         with:
           python-version: ${{ matrix.python-version }}
       - name: Install Pip
