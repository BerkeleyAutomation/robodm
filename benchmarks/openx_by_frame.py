import os
import subprocess
import argparse
import time
import numpy as np
from fog_x.loader import RLDSLoader, VLALoader, HDF5FrameLoader, HDF5EpisodeLoader
import tensorflow as tf
import pandas as pd
import fog_x
import csv
import stat
from fog_x.loader.rlds import RLDSLoader_ByFrame
from fog_x.loader.lerobot import LeRobotLoader_ByFrame
from fog_x.loader.vla import get_vla_dataloader
from fog_x.loader.hdf5 import get_hdf5_dataloader

# Constants
DEFAULT_EXP_DIR = "/mnt/data/fog_x/"
DEFAULT_NUMBER_OF_TRAJECTORIES = -1  # Load all trajectories
DEFAULT_DATASET_NAMES = [
    "nyu_door_opening_surprising_effectiveness",
    "berkeley_cable_routing",
    "berkeley_autolab_ur5",
    "bridge",
]
# DEFAULT_DATASET_NAMES = ["bridge"]
# CACHE_DIR = "/tmp/fog_x/cache/"
CACHE_DIR  = "/mnt/data/fog_x/cache/"
DEFAULT_LOG_FREQUENCY = 20

# suppress tensorflow warnings
import os

os.environ["TF_CPP_MIN_LOG_LEVEL"] = "3"

import logging
logger = logging.getLogger(__name__)

class DatasetHandler:
    def __init__(
        self,
        exp_dir,
        dataset_name,
        num_batches,
        dataset_type,
        batch_size,
        log_frequency=DEFAULT_LOG_FREQUENCY,
    ):
        self.exp_dir = exp_dir
        self.dataset_name = dataset_name
        self.num_batches = num_batches
        self.dataset_type = dataset_type
        self.dataset_dir = os.path.join(exp_dir, dataset_type, dataset_name)
        self.batch_size = batch_size
        # Resolve the symbolic link if the dataset_dir is a soft link
        self.dataset_dir = os.path.realpath(self.dataset_dir)
        self.log_frequency = log_frequency
        self.results = []
        self.log_level = "debug"
        self.unit = "frame"

    def measure_average_trajectory_size(self):
        """Calculates the average size of trajectory files in the dataset directory."""
        total_size = 0
        for dirpath, dirnames, filenames in os.walk(self.dataset_dir):
            for f in filenames:
                file_path = os.path.join(dirpath, f)
                total_size += os.path.getsize(file_path)
        
        logger.debug(f"total_size: {total_size} of directory {self.dataset_dir}")
        # trajectory number 
        traj_num = 0
        if self.dataset_name == "nyu_door_opening_surprising_effectiveness":
            traj_num = 435
        if self.dataset_name == "berkeley_cable_routing":
            traj_num = 1482
        if self.dataset_name == "bridge":
            traj_num = 25460
        if self.dataset_name == "berkeley_autolab_ur5":
            traj_num = 896
        return (total_size / traj_num) / (1024 * 1024)  # Convert to MB

    def clear_cache(self):
        """Clears the cache directory."""
        if os.path.exists(CACHE_DIR):
            logger.info(f"Clearing cache directory: {CACHE_DIR}")
            subprocess.run(["rm", "-rf", CACHE_DIR], check=True)

    def clear_os_cache(self):
        """Clears the OS cache."""
        subprocess.run(["sync"], check=True)
        subprocess.run(["sudo", "sh", "-c", "echo 3 > /proc/sys/vm/drop_caches"], check=True)
        logger.info(f"Cleared OS cache")
        
    def _recursively_load_data(self, data):
        logger.debug(f"Data summary for loader {self.dataset_type.upper()}")
        if None in data:
            logger.warning(f"None value found in data")
        def summarize_trajectory(trajectory):
            def summarize_value(value):
                if isinstance(value, np.ndarray):
                    return value.shape
                elif isinstance(value, (list, tuple)):
                    if len(value) > 0 and isinstance(value[0], np.ndarray):
                        return [v.shape for v in value]
                    return len(value)
                elif isinstance(value, dict):
                    return {k: summarize_value(v) for k, v in value.items()}
                elif isinstance(value, str):
                    return value
                else:
                    logger.warning(f"Unknown type: {type(value)}")
                    return type(value).__name__

            return {key: summarize_value(value) for key, value in trajectory.items()}

        trajectory_summaries = [summarize_trajectory(trajectory) for trajectory in data]

        log_func = logger.debug if self.log_level == 'debug' else logger.info
        for i, summary in enumerate(trajectory_summaries):
            log_func(f"Trajectory {i + 1}:")
            for feature, dimension in summary.items():
                if isinstance(dimension, dict):
                    log_func(f"  {feature}:")
                    for sub_feature, sub_dimension in dimension.items():
                        log_func(f"    {sub_feature}: {sub_dimension}")
                else:
                    log_func(f"  {feature}: {dimension}")

        log_func(f"Total number of trajectories: {len(trajectory_summaries)}")

    def write_result(self, format_name, elapsed_time, index):
        result = {
            "Dataset": self.dataset_name,
            "Format": format_name,
            "AverageTrajectorySize(MB)": self.measure_average_trajectory_size(),
            "LoadingTime(s)": elapsed_time,
            "AverageLoadingTime(s)": elapsed_time / (index + 1),
            "Index": index,
            "BatchSize": self.batch_size,
        }

        csv_file = f"{self.dataset_name}_results.csv"
        file_exists = os.path.isfile(csv_file)

        with open(csv_file, "a", newline="") as f:
            writer = csv.DictWriter(f, fieldnames=result.keys())
            if not file_exists:
                writer.writeheader()
            writer.writerow(result)

    def measure_random_loading_time(self):
        start_time = time.time()
        loader = self.get_loader()
        last_batch_time = time.time()
        for batch_num, data in enumerate(loader):
            if batch_num >= self.num_batches:
                break
            self._recursively_load_data(data)
            current_batch_time = time.time()
            elapsed_time = current_batch_time - last_batch_time
            last_batch_time = current_batch_time

            self.write_result(
                f"{self.dataset_type.upper()}", elapsed_time, batch_num
            )
            if batch_num % self.log_frequency == 0:
                logger.info(
                    f"{self.dataset_type.upper()} - Loaded {batch_num} random {self.batch_size} batches from {self.dataset_name}, Time: {elapsed_time:.2f} s, Total Average Time: {(current_batch_time - start_time) / (batch_num + 1):.2f} s, Batch Average Time: {elapsed_time / self.batch_size:.2f} s"
                )

        return time.time() - start_time

    def get_loader(self):
        raise NotImplementedError("Subclasses must implement get_loader method")


class RLDSHandler(DatasetHandler):
    def __init__(
        self,
        exp_dir,
        dataset_name,
        num_batches,
        batch_size,
        log_frequency=DEFAULT_LOG_FREQUENCY,
    ):
        super().__init__(
            exp_dir,
            dataset_name,
            num_batches,
            dataset_type="rlds",
            batch_size=batch_size,
            log_frequency=log_frequency,
        )
        self.file_extension = ".tfrecord"

    def get_loader(self):
        return RLDSLoader_ByFrame(self.dataset_dir, split="train", batch_size=1, slice_length=self.batch_size)

    def _recursively_load_data(self, data):
        log_level = self.log_level
        # rlds returns a list of dictionaries
        log_func = logger.debug if log_level == 'debug' else logger.info
        log_func(f"Data summary for loader {self.dataset_type.upper()}")
        for i, trajectory in enumerate(data):
            log_func(f"Trajectory {i + 1}:")
            # each trajectory is a list of dictionaries
            for j, step in enumerate(trajectory):
                log_func(f"  Step {j + 1}:")
                for key, value in step.items():
                    if isinstance(value, np.ndarray):
                        log_func(f"    {key}: {value.shape}")
                    elif isinstance(value, dict):
                        log_func(f"    {key}:")
                        for sub_key, sub_value in value.items():
                            log_func(f"      {sub_key}: {sub_value.shape}")
                    else:
                        log_func(f"    {key}: {type(value).__name__}")
        log_func(f"Total number of trajectories: {len(data)}")

class VLAHandler(DatasetHandler):
    def __init__(
        self,
        exp_dir,
        dataset_name,
        num_batches,
        batch_size,
        log_frequency=DEFAULT_LOG_FREQUENCY,
    ):
        super().__init__(
            exp_dir,
            dataset_name,
            num_batches,
            dataset_type="vla",
            batch_size=batch_size,
            log_frequency=log_frequency,
        )
        self.file_extension = ".vla"

    def get_loader(self):
        if self.unit == "frame":
            return get_vla_dataloader(
                self.dataset_dir, batch_size=1, cache_dir=CACHE_DIR, 
                unit = self.unit,
                slice_size=self.batch_size,
            )
        else:
            return get_vla_dataloader(
                self.dataset_dir, batch_size=self.batch_size, cache_dir=CACHE_DIR, 
                unit = self.unit,
            )


class HDF5Handler(DatasetHandler):
    def __init__(
        self,
        exp_dir,
        dataset_name,
        num_batches,
        batch_size,
        log_frequency=DEFAULT_LOG_FREQUENCY,
    ):
        super().__init__(
            exp_dir,
            dataset_name,
            num_batches,
            dataset_type="hdf5",
            batch_size=batch_size,
            log_frequency=log_frequency,
        )
        self.file_extension = ".h5"

    def get_loader(self):
        if self.unit == "frame":
            return get_hdf5_dataloader(
                path=os.path.join(self.dataset_dir, "*.h5"),
                batch_size=1,
                num_workers=0,  # You can adjust this if needed
                unit = self.unit,
                slice_size=self.batch_size,
            )
        else:
            return get_hdf5_dataloader(
                path=os.path.join(self.dataset_dir, "*.h5"),
                batch_size=self.batch_size,
                num_workers=0,  # You can adjust this if needed
                unit = self.unit,
            )


class LeRobotHandler(DatasetHandler):
    def __init__(
        self,
        exp_dir,
        dataset_name,
        num_batches,
        batch_size,
        log_frequency=DEFAULT_LOG_FREQUENCY,
    ):
        super().__init__(
            exp_dir,
            dataset_name,
            num_batches,
            dataset_type="hf",
            batch_size=batch_size,
            log_frequency=log_frequency,
        )
        self.file_extension = (
            ""  # LeRobot datasets don't have a specific file extension
        )

    def get_loader(self):
        path = os.path.join(self.exp_dir, "hf")
        return LeRobotLoader_ByFrame(path, self.dataset_name, batch_size=1, slice_length=self.batch_size)

    def _recursively_load_data(self, data):
        import torch
        log_level = self.log_level
        # LeRobot returns a list of lists
        log_func = logger.debug if log_level == 'debug' else logger.info
        log_func(f"Data summary for loader {self.dataset_type.upper()}")
        for i, trajectory in enumerate(data):
            log_func(f"Trajectory {i + 1}:")
            # each trajectory is a list of dictionaries
            for j, step in enumerate(trajectory):
                log_func(f"  Step {j + 1}:")
                for key, value in step.items():
                    if isinstance(value, np.ndarray):
                        log_func(f"    {key}: {value.shape}")
                    elif isinstance(value, dict):
                        log_func(f"    {key}:")
                        for sub_key, sub_value in value.items():
                            log_func(f"      {sub_key}: {sub_value.shape}")
                    elif isinstance(value, torch.Tensor):
                        log_func(f"    {key}: {value.shape}")
                    else:
                        log_func(f"    {key}: {type(value).__name__}")
        log_func(f"Total number of trajectories: {len(data)}")

class FFV1Handler(DatasetHandler):
    def __init__(self, exp_dir, dataset_name, num_batches, batch_size, log_frequency=DEFAULT_LOG_FREQUENCY):
        super().__init__(exp_dir, dataset_name, num_batches, dataset_type="ffv1", batch_size=batch_size, log_frequency=log_frequency)
        self.file_extension = ".vla"

    def get_loader(self):
        return VLALoader(self.dataset_dir, batch_size=self.batch_size)


def evaluation(args):

    csv_file = "format_comparison_results.csv"

    if os.path.exists(csv_file):
        existing_results = pd.read_csv(csv_file).to_dict("records")
    else:
        existing_results = []

    new_results = []
    for dataset_name in args.dataset_names:
        logger.debug(f"Evaluating dataset: {dataset_name}")
        
        handlers = [
            VLAHandler(
                args.exp_dir,
                dataset_name,
                args.num_batches,
                args.batch_size,
                args.log_frequency,
            ),
<<<<<<< HEAD
            # HDF5Handler(
            #     args.exp_dir,
            #     dataset_name,
            #     args.num_batches,
            #     args.batch_size,
            #     args.log_frequency,
            # ),
            # LeRobotHandler(
            #     args.exp_dir,
            #     dataset_name,
            #     args.num_batches,
            #     args.batch_size,
            #     args.log_frequency,
            # ),
            # RLDSHandler(
            #     args.exp_dir,
            #     dataset_name,
            #     args.num_batches,
            #     args.batch_size,
            #     args.log_frequency,
            # ),
=======
            HDF5Handler(
                args.exp_dir,
                dataset_name,
                args.num_batches,
                args.batch_size,
                args.log_frequency,
            ),
            LeRobotHandler(
                args.exp_dir,
                dataset_name,
                args.num_batches,
                args.batch_size,
                args.log_frequency,
            ),
            RLDSHandler(
                args.exp_dir,
                dataset_name,
                args.num_batches,
                args.batch_size,
                args.log_frequency,
            ),
>>>>>>> f129d37b
            # FFV1Handler(
            #     args.exp_dir,
            #     dataset_name,
            #     args.num_batches,
            #     args.batch_size,
            #     args.log_frequency,
            # ),
        ]

        for handler in handlers:
            handler.clear_cache()
            handler.clear_os_cache()

            avg_traj_size = handler.measure_average_trajectory_size()
            random_load_time = handler.measure_random_loading_time()
            new_results.append(
                {
                    "Dataset": dataset_name,
                    "Format": f"{handler.dataset_type.upper()}",
                    "AverageTrajectorySize(MB)": avg_traj_size,
                    "LoadingTime(s)": random_load_time,
                    "AverageLoadingTime(s)": random_load_time / (args.num_batches + 1),
                    "Index": args.num_batches,
                    "BatchSize": args.batch_size,
                }
            )
            logger.debug(
                f"{handler.dataset_type.upper()} - Average Trajectory Size: {avg_traj_size:.2f} MB, Loading Time: {random_load_time:.2f} s"
            )

        # Combine existing and new results
        all_results = existing_results + new_results

        # Write all results to CSV
        results_df = pd.DataFrame(all_results)
        results_df.to_csv(csv_file, index = False)
        logger.debug(f"Results appended to {csv_file}")

        # if os.path.exists(csv_file):
        #     print("exist in", os.path.abspath(csv_file))
        #     print(pd.read_csv(csv_file))


if __name__ == "__main__":
    parser = argparse.ArgumentParser(
        description="Prepare and evaluate loading times and folder sizes for RLDS, VLA, and HDF5 formats."
    )
    parser.add_argument(
        "--exp_dir", type=str, default=DEFAULT_EXP_DIR, help="Experiment directory."
    )
    parser.add_argument(
        "--dataset_names",
        nargs="+",
        default=DEFAULT_DATASET_NAMES,
        help="List of dataset names to evaluate.",
    )

    parser.add_argument(
        "--log_frequency",
        type=int,
        default=DEFAULT_LOG_FREQUENCY,
        help="Frequency of logging results.",
    )
    parser.add_argument(
        "--num_batches",
        type=int,
        default=1000,
        help="Number of batches to load for each loader.",
    )
    parser.add_argument(
        "--batch_size", type=int, default=16, help="Batch size for loaders."
    )
    args = parser.parse_args()

    evaluation(args)<|MERGE_RESOLUTION|>--- conflicted
+++ resolved
@@ -367,7 +367,6 @@
                 args.batch_size,
                 args.log_frequency,
             ),
-<<<<<<< HEAD
             # HDF5Handler(
             #     args.exp_dir,
             #     dataset_name,
@@ -389,29 +388,6 @@
             #     args.batch_size,
             #     args.log_frequency,
             # ),
-=======
-            HDF5Handler(
-                args.exp_dir,
-                dataset_name,
-                args.num_batches,
-                args.batch_size,
-                args.log_frequency,
-            ),
-            LeRobotHandler(
-                args.exp_dir,
-                dataset_name,
-                args.num_batches,
-                args.batch_size,
-                args.log_frequency,
-            ),
-            RLDSHandler(
-                args.exp_dir,
-                dataset_name,
-                args.num_batches,
-                args.batch_size,
-                args.log_frequency,
-            ),
->>>>>>> f129d37b
             # FFV1Handler(
             #     args.exp_dir,
             #     dataset_name,
